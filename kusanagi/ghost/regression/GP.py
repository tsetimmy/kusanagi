--- conflicted
+++ resolved
@@ -173,14 +173,9 @@
             return [attr for attr in self.__dict__.values()
                     if isinstance(attr, tt.sharedvar.SharedVariable)]
 
-<<<<<<< HEAD
-    def init_loss(self, cache_vars=True, compile_funcs=True, unroll_scan=True):
+    def init_loss(self, cache_vars=True, compile_funcs=True, unroll_scan=False):
         utils.print_with_stamp('Initialising expression graph\
                                 for full GP training loss function', self.name)
-=======
-    def init_loss(self, cache_vars=True, compile_funcs=True, unroll_scan=False):
-        utils.print_with_stamp('Initialising expression graph for full GP training loss function',self.name)
->>>>>>> 8634b303
         idims = self.D
         odims = self.E
 
